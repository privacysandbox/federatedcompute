--- conflicted
+++ resolved
@@ -59,7 +59,6 @@
 
 bazel_skylib_workspace()
 
-<<<<<<< HEAD
 # Java Maven-based repositories.
 http_archive(
     name = "rules_jvm_external",
@@ -94,31 +93,6 @@
     ],
 )
 
-# GoogleTest/GoogleMock framework. Used by most unit-tests.
-http_archive(
-    name = "com_google_googletest",
-    patches = ["//fcp/patches:googletest.patch"],
-    sha256 = "81964fe578e9bd7c94dfdb09c8e4d6e6759e19967e397dbea48d1c10e45d0df2",
-    strip_prefix = "googletest-release-1.12.1",
-    urls = ["https://github.com/google/googletest/archive/refs/tags/release-1.12.1.tar.gz"],
-)
-
-http_archive(
-    name = "com_github_gflags_gflags",
-    sha256 = "34af2f15cf7367513b352bdcd2493ab14ce43692d2dcd9dfc499492966c64dcf",
-    strip_prefix = "gflags-2.2.2",
-    urls = ["https://github.com/gflags/gflags/archive/v2.2.2.tar.gz"],
-)
-
-http_archive(
-    name = "com_github_google_glog",
-    sha256 = "21bc744fb7f2fa701ee8db339ded7dce4f975d0d55837a97be7d46e8382dea5a",
-    strip_prefix = "glog-0.5.0",
-    urls = ["https://github.com/google/glog/archive/v0.5.0.zip"],
-)
-
-=======
->>>>>>> 15379115
 http_archive(
     name = "com_github_grpc_grpc",
     sha256 = "76900ab068da86378395a8e125b5cc43dfae671e09ff6462ddfef18676e2165a",
@@ -265,35 +239,6 @@
 
 tf_serving_workspace()
 
-<<<<<<< HEAD
-=======
-load("@rules_jvm_external//:repositories.bzl", "rules_jvm_external_deps")
-
-rules_jvm_external_deps()
-
-load("@rules_jvm_external//:setup.bzl", "rules_jvm_external_setup")
-
-rules_jvm_external_setup()
-
-load("@rules_jvm_external//:defs.bzl", "maven_install")
-
-maven_install(
-    name = "fcp_maven",
-    artifacts = [
-        "com.google.code.findbugs:jsr305:3.0.2",
-        "com.google.errorprone:error_prone_annotations:2.11.0",
-        "com.google.guava:guava:31.0.1-jre",
-        "com.google.truth:truth:1.1.3",
-        "junit:junit:4.13",
-        "org.mockito:mockito-core:4.3.1",
-    ],
-    repositories = [
-        "https://maven.google.com",
-        "https://repo1.maven.org/maven2",
-    ],
-)
-
->>>>>>> 15379115
 # The version of googleapis imported by TensorFlow doesn't provide
 # `py_proto_library` targets for //google/longrunning.
 http_archive(
